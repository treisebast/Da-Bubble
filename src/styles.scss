--- conflicted
+++ resolved
@@ -2,10 +2,6 @@
 $purple-two: #797ef3;
 $purple-three: #535af1;
 $light-purple: #eceefe;
-<<<<<<< HEAD
-=======
-
->>>>>>> 514dd489
 
 * {
   font-family: Nunito !important;
@@ -172,14 +168,9 @@
 .arrow-back {
   position: absolute;
 
-<<<<<<< HEAD
   .arrow-back-img {
     width: 40px;
     height: 40px;
-=======
-  >img {
-    width: 30px;
->>>>>>> 514dd489
     cursor: pointer;
     background-image: url(./assets/img/front-page/arrow_back.svg);
     background-repeat: no-repeat;
