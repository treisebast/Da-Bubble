--- conflicted
+++ resolved
@@ -250,11 +250,11 @@
   flex-direction: row-reverse;
   align-items: flex-start;
 
-  >.profile-img {
+  > .profile-img {
     left: 16px;
   }
 
-  >.reactionBar {
+  > .reactionBar {
     left: 16px;
   }
 }
@@ -264,11 +264,11 @@
   flex-direction: row;
   align-items: flex-start;
 
-  >.profile-img {
+  > .profile-img {
     right: 16px;
   }
 
-  >.reactionBar {
+  > .reactionBar {
     right: 16px;
   }
 }
@@ -508,11 +508,7 @@
   }
 }
 
-<<<<<<< HEAD
 .pdf-preview-link {
-=======
-.pdf-link {
->>>>>>> f695b894
   text-decoration: none;
 
   .pdf-preview {
@@ -554,7 +550,6 @@
     }
   }
 }
-
 
 // .pdf-download .download-btn {
 //   background-color: #7289da; /* Farbe des Download-Buttons */
